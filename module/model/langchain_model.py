--- conflicted
+++ resolved
@@ -126,8 +126,7 @@
                 str: Formatted string of all departments in the given term.
             """
             return "\n".join(
-                [f"{code}: {dept}" for code, dept in get_depts(
-                    self.cache.term).items()]
+                [f"{code}: {dept}" for code, dept in get_depts(self.cache.term).items()]
             )
 
         # Set up tools for agent
@@ -138,60 +137,17 @@
             Tool(
                 name="get_departments",
                 func=simple_get_depts,
-                description=(
-                    "Use this tool when the user wants to see which departments offer courses in the current term. "
-                    "This tool returns a list of department codes along with their full department names. "
-                    "For example, use it when the user asks 'What departments are available?' or 'List all departments'."
-                ),
+                description="Takes no inputs and gives a complete list of departments and their codes for the given term",
             ),
-
             Tool(
                 name="get_courses",
                 func=get_courses,
-<<<<<<< HEAD
-                description=(
-                    "Use this tool to retrieve a list of all courses offered by one or more departments in the current term. "
-                    "You can input a single department code or a list of department codes (e.g., ['CSCI', 'EE']). "
-                    "This is helpful when a user asks: 'Show me all courses in CSCI', 'What courses does EE offer this term?', etc."
-                ),
-=======
                 description="Takes a department code (CSCI, MATH, etc.) and returns all courses in the given term and department in csv format",
->>>>>>> f4c2529c
             ),
-
             Tool(
                 name="get_sections",
                 func=get_sections,
-<<<<<<< HEAD
-                description=(
-                    "Use this tool to retrieve detailed section information for specific courses in the current term. "
-                    "Input a list of course codes (e.g., ['CSCI 104', 'MATH 125']). "
-                    "This tool returns section numbers, meeting times, and instructors. "
-                    "Use it when the user asks: 'Who teaches CSCI 104?', 'What time is MATH 125?', or 'List all sections of CSCI 201'."
-                ),
-            ),
-
-            Tool(
-                name="get_instructors",
-                func=get_instructors,
-                description=(
-                    "Use this tool to extract and display the professor or instructor names for given courses. "
-                    "Input one or more course codes (e.g., 'CSCI 104'). "
-                    "Use this tool when the user asks: 'Who is the instructor for CSCI 104?', or 'Which professor teaches MATH 125?'."
-                ),
-            ),
-
-            Tool(
-                name="get_credits",
-                func=get_credits,
-                description=(
-                    "Use this tool to retrieve the number of units (credits) for specified courses. "
-                    "Input one or more course codes, such as 'CSCI 201'. "
-                    "Use this tool when users ask: 'How many units is CSCI 104?' or 'What are the credit values of these courses?'."
-                ),
-=======
                 description="Takes a course code (CSCI 101, MATH 125, etc.) and returns all sections in the given term and course in csv format",
->>>>>>> f4c2529c
             ),
         ]
 
@@ -214,7 +170,6 @@
             agent=AgentType.CHAT_CONVERSATIONAL_REACT_DESCRIPTION,
             memory=self.memory,
             verbose=True,
-            handle_parsing_errors=True,
         )
 
     def __call__(self, prompt: str) -> str:
